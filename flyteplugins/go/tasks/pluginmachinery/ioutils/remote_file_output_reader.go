--- conflicted
+++ resolved
@@ -25,13 +25,14 @@
 	maxPayloadSize int64
 }
 
-<<<<<<< HEAD
 type SingleFileErrorRetriever struct {
 	baseErrorRetriever
 	errorFilePath storage.DataReference
 }
 
 const errorFileNotFoundErrorCode = "ErrorFileNotFound"
+
+var ErrRemoteFileExceedsMaxSize = errors.New("remote file exceeds max size")
 
 func NewSingleFileErrorRetriever(errorFilePath storage.DataReference, store storage.ComposedProtobufStore, maxPayloadSize int64) *SingleFileErrorRetriever {
 	return &SingleFileErrorRetriever{
@@ -40,21 +41,15 @@
 			maxPayloadSize: maxPayloadSize,
 		},
 		errorFilePath: errorFilePath,
-=======
-var ErrRemoteFileExceedsMaxSize = errors.New("remote file exceeds max size")
-
-func (r RemoteFileOutputReader) IsError(ctx context.Context) (bool, error) {
-	metadata, err := r.store.Head(ctx, r.outPath.GetErrorPath())
-	if err != nil {
-		return false, errors.Wrapf(err, "failed to read error file @[%s]", r.outPath.GetErrorPath())
->>>>>>> 66391ff7
-	}
-}
-
-func (b *baseErrorRetriever) validatePayloadSize(metadata storage.Metadata) error {
+	}
+}
+
+func (b *baseErrorRetriever) validatePayloadSize(filePath storage.DataReference, metadata storage.Metadata) error {
 	if metadata.Exists() {
 		if metadata.Size() > b.maxPayloadSize {
-			return errors.Errorf("file is too large [%d] bytes, max allowed [%d] bytes", metadata.Size(), b.maxPayloadSize)
+			return errors.Wrapf(ErrRemoteFileExceedsMaxSize,
+				"output file @[%s] is too large [%d] bytes, max allowed [%d] bytes",
+				filePath, metadata.Size(), b.maxPayloadSize)
 		}
 	}
 	return nil
@@ -65,9 +60,9 @@
 	if err != nil {
 		return false, errors.Wrapf(err, "failed to read error file @[%s]", s.errorFilePath)
 	}
-	err = s.validatePayloadSize(metadata)
-	if err != nil {
-		return false, errors.Wrapf(err, "error file @[%s] failed payload size validation", s.errorFilePath)
+	err = s.validatePayloadSize(s.errorFilePath, metadata)
+	if err != nil {
+		return false, err
 	}
 	return metadata.Exists(), nil
 }
@@ -144,9 +139,9 @@
 				if err != nil {
 					return false, errors.Wrapf(err, "failed to read error file @[%s]", errorFilePath)
 				}
-				err = e.validatePayloadSize(metadata)
+				err = e.validatePayloadSize(errorFilePath, metadata)
 				if err != nil {
-					return false, errors.Wrapf(err, "error file @[%s] failed payload size validation", errorFilePath)
+					return false, err
 				}
 				hasError = true
 			}
